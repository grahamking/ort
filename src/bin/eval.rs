--- conflicted
+++ resolved
@@ -219,19 +219,7 @@
         let mut out = File::create(Path::new(&dir_name).join(format!("{cat_name}.txt")))?;
 
         let messages = vec![ort::Message::user(prompt.to_string())];
-<<<<<<< HEAD
-        let rx = ort::prompt(api_key, vec![], common, messages)?;
-=======
-        let verify_certs = false; // we doing evals
-        let rx = ort::prompt(
-            api_key,
-            cancel_token,
-            verify_certs,
-            vec![],
-            common,
-            messages,
-        )?;
->>>>>>> e340f19f
+        let rx = ort::prompt(api_key, cancel_token, vec![], common, messages)?;
         while let Ok(data) = rx.recv() {
             if cancel_token.is_cancelled() {
                 break;
