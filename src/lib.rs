//! ort: Open Router CLI
//! https://github.com/grahamking/ort
//!
//! MIT License
//! Copyright (c) 2025 Graham King

use std::fmt;
use std::net::Ipv4Addr;
use std::sync::mpsc;
use std::time::{Duration, Instant};

pub mod config;
mod data;
mod net;
pub mod utils;
pub use data::{
    ChatCompletionsResponse, Choice, DEFAULT_MODEL, LastData, Message, Priority, PromptOpts,
    ReasoningConfig, ReasoningEffort, Role, Usage,
};
mod cancel_token;
pub use cancel_token::CancelToken;
pub mod parser;
pub mod serializer;
mod tls;
pub mod writer;

#[derive(Debug, Clone)]
pub enum Response {
    /// The first time we get anything at all on the SSE stream
    Start,
    /// Reasoning events - start, some thoughts, stop
    Think(ThinkEvent),
    /// The good stuff
    Content(String),
    /// Summary stats at the end of the run
    Stats(Stats),
    /// Less good things. Often you mistyped the model name.
    Error(String),
}

#[derive(Debug, Clone)]
pub enum ThinkEvent {
    Start,
    Content(String),
    Stop,
}

#[derive(Default, Debug, Clone)]
pub struct Stats {
    used_model: String,
    provider: String,
    cost_in_cents: f64, // Divide by 100 for $
    elapsed_time: Duration,
    time_to_first_token: Option<Duration>,
    inter_token_latency_ms: u128,
}

impl Stats {
    pub fn provider(&self) -> &str {
        &self.provider
    }
}

impl fmt::Display for Stats {
    fn fmt(&self, f: &mut fmt::Formatter<'_>) -> fmt::Result {
        write!(
            f,
            "{} at {}. {:.4} cents. {} ({} TTFT, {}ms ITL)",
            self.used_model,
            self.provider,
            self.cost_in_cents,
            format_duration(self.elapsed_time),
            format_duration(self.time_to_first_token.unwrap_or_default()),
            self.inter_token_latency_ms,
        )
    }
}

/// Returns raw JSON
pub fn list_models(
    api_key: &str,
) -> anyhow::Result<impl Iterator<Item = Result<String, std::io::Error>>> {
    let reader = net::list_models(api_key, ("openrouter.ai", 443))?;
    Ok(net::read_header(reader)?)
}

/// Start prompt in a new thread. Returns almost immediately with a channel. Streams the response to the channel.
pub fn prompt(
    api_key: &str,
<<<<<<< HEAD
=======
    cancel_token: CancelToken,
    _verify_certs: bool,
>>>>>>> e340f19f
    dns: Vec<String>,
    // Note we do not use the prompt from here, it should be in `messages` by now
    opts: PromptOpts,
    messages: Vec<Message>,
) -> anyhow::Result<mpsc::Receiver<Response>> {
    let (tx, rx) = mpsc::channel();
    let api_key = api_key.to_string();

    std::thread::spawn(move || {
        let body = serializer::build_body(&opts, &messages).unwrap(); // TODO
        let start = Instant::now();
        let reader = if dns.is_empty() {
            let addr = ("openrouter.ai", 443);
            net::chat_completions(&api_key, addr, &body).unwrap() // TODO unwrap
        } else {
            let addr = (dns[0].parse::<Ipv4Addr>().unwrap(), 443);
            net::chat_completions(&api_key, addr, &body).unwrap() // TODO unwrap
        };
        let response_lines = match net::read_header(reader) {
            Ok(r) => r,
            Err(err) => {
                let _ = tx.send(Response::Error(err.to_string()));
                return;
            }
        };

        let mut stats: Stats = Default::default();
        let mut token_stream_start = None;
        let mut num_tokens = 0;
        let mut is_start = true;
        let mut is_first_reasoning = true;
        let mut is_first_content = true;

        for line_res in response_lines {
            if cancel_token.is_cancelled() {
                break;
            }
            let line = match line_res {
                Ok(l) => l,
                Err(e) => {
                    let _ = tx.send(Response::Error(format!("Stream read error {e}")));
                    return;
                }
            };

            if is_start {
                // Very first message from server, usually
                // : OPENROUTER PROCESSING
                let _ = tx.send(Response::Start);
                is_start = false;
            }

            // SSE heartbeats and blank lines
            if line.is_empty() || line.starts_with(':') {
                continue;
            }
            // Skip HTTP headers
            let Some(data) = line.strip_prefix("data: ") else {
                continue;
            };
            if data == "[DONE]" {
                break;
            }

            // Each data: line is a JSON chunk in OpenAI streaming format
            match ChatCompletionsResponse::from_json(data) {
                Ok(mut v) => {
                    // Standard OpenAI stream delta shape
                    let Some(delta) = v.choices.pop().map(|c| c.delta) else {
                        continue;
                    };

                    let has_reasoning = delta
                        .reasoning
                        .as_ref()
                        .map(|x| !x.is_empty())
                        .unwrap_or(false);
                    let has_content = delta
                        .content
                        .as_ref()
                        .map(|x| !x.is_empty())
                        .unwrap_or(false);
                    let has_usage = v.usage.is_some();

                    if !(has_reasoning || has_content || has_usage) {
                        continue;
                    }

                    // Record time to first token
                    if stats.time_to_first_token.is_none() {
                        stats.time_to_first_token = Some(Instant::now() - start);
                        token_stream_start = Some(Instant::now());
                    }

                    // Handle reasoning content
                    if let Some(reasoning_content) = delta.reasoning.as_ref()
                        && !reasoning_content.is_empty()
                    {
                        num_tokens += 1;
                        if is_first_reasoning {
                            if reasoning_content.trim().is_empty() {
                                // Don't allow starting with carriage return or blank space, that messes up the display
                                continue;
                            }
                            let _ = tx.send(Response::Think(ThinkEvent::Start));
                            is_first_reasoning = false;
                        }
                        let _ = tx.send(Response::Think(ThinkEvent::Content(
                            reasoning_content.to_string(),
                        )));
                    }

                    // Handle regular content
                    if let Some(content) = delta.content.as_ref()
                        && !content.is_empty()
                    {
                        num_tokens += 1;
                        if is_first_content && content.trim().is_empty() {
                            // Don't allow starting with carriage return or blank space, that messes up the display
                            continue;
                        }
                        // If we signaled the open (!is_first_reasoning)
                        // and we signaled the close yet (is_first_reasoning),
                        // signal the close.
                        if !is_first_reasoning && is_first_content {
                            let _ = tx.send(Response::Think(ThinkEvent::Stop));
                            is_first_content = false;
                        }
                        let _ = tx.send(Response::Content(content.to_string()));
                    }

                    // Handle last message which contains the "usage" key
                    if let Some(usage) = v.usage {
                        stats.cost_in_cents = usage.cost as f64 * 100.0; // convert to cents
                        stats.provider = v.provider.expect("Last message was missing provider");
                        stats.used_model = v.model.expect("Last message was missing mode");
                    }
                }
                Err(_err) => {
                    // Ignore malformed server-sent diagnostics; keep streaming
                }
            }
        }

        if cancel_token.is_cancelled() {
            // Probaby user did Ctrl-C
            let _ = tx.send(Response::Error("Interrupted".to_string()));
        } else {
            // Clean finish, send stats
            let now = Instant::now();
            stats.elapsed_time = now - start;
            let stream_elapsed_time = now - token_stream_start.unwrap();
            stats.inter_token_latency_ms = stream_elapsed_time.as_millis() / num_tokens;

            let _ = tx.send(Response::Stats(stats));
        }
    });

    Ok(rx)
}

// Format the Duration as minutes, seconds and milliseconds.
// examples: 3m12s, 5s, 400ms, 12m, 4s
fn format_duration(d: Duration) -> String {
    let total_millis = d.as_millis();
    let minutes = total_millis / 60_000;
    let seconds = (total_millis % 60_000) / 1_000;
    let milliseconds = total_millis % 1_000;

    let mut result = String::new();

    if minutes > 0 {
        result.push_str(&format!("{minutes}m"));
    }

    if seconds > 0 {
        if seconds <= 2 {
            result.push_str(&format!(
                "{seconds}.{}s",
                (milliseconds as f64 / 100.0) as u32
            ));
        } else {
            result.push_str(&format!("{seconds}s"));
        }
    }

    if milliseconds > 0 && minutes == 0 && seconds == 0 {
        result.push_str(&format!("{milliseconds}ms"));
    }

    // Handle the case where duration is 0
    if result.is_empty() {
        result = "0ms".to_string();
    }

    result
}<|MERGE_RESOLUTION|>--- conflicted
+++ resolved
@@ -87,11 +87,7 @@
 /// Start prompt in a new thread. Returns almost immediately with a channel. Streams the response to the channel.
 pub fn prompt(
     api_key: &str,
-<<<<<<< HEAD
-=======
     cancel_token: CancelToken,
-    _verify_certs: bool,
->>>>>>> e340f19f
     dns: Vec<String>,
     // Note we do not use the prompt from here, it should be in `messages` by now
     opts: PromptOpts,
