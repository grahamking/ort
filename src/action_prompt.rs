//! ort: Open Router CLI
//! https://github.com/grahamking/ort
//!
//! MIT License
//! Copyright (c) 2025 Graham King

use std::io;
use std::io::Read as _;
use std::io::Write as _;
use std::sync::mpsc;
use std::thread;

use ort::CancelToken;
use ort::Priority;
use ort::ReasoningConfig;
use ort::ReasoningEffort;
use ort::config;
use ort::utils;
use ort::writer::Writer as _;

use crate::ArgParseError;
use crate::Cmd;
use crate::multi_channel;
use crate::print_usage_and_exit;
use ort::writer;

pub fn parse_args(args: &[String]) -> Result<Cmd, ArgParseError> {
    // Only the prompt is required. Everything else can come from config file
    // or default.
    let mut prompt_parts: Vec<String> = Vec::new();

    let mut model: Option<String> = None;
    let mut system: Option<String> = None;
    let mut priority: Option<Priority> = None;
    let mut quiet: Option<bool> = None;
    let mut reasoning: Option<ReasoningConfig> = None;
    let mut show_reasoning: Option<bool> = None;
    let mut provider: Option<String> = None;
    let mut continue_conversation = false;
    let mut merge_config = true;

    let mut i = 1usize;
    while i < args.len() {
        let arg = &args[i];
        match arg.as_str() {
            "-h" | "--help" => print_usage_and_exit(),
            "-m" => {
                i += 1;
                if i >= args.len() {
                    return Err(ArgParseError::new_str("Missing value for -m"));
                }
                model = Some(args[i].clone());
                i += 1;
            }
            "-s" => {
                i += 1;
                if i >= args.len() {
                    return Err(ArgParseError::new_str("Missing value for -s"));
                }
                system = Some(args[i].clone());
                i += 1;
            }
            "-p" => {
                i += 1;
                if i >= args.len() {
                    return Err(ArgParseError::new_str("Missing value for -p"));
                }
                let val = args[i].clone();
                match val.as_str() {
                    // Safety: The 'parse' can handle exactly the three strings we match on
                    "price" | "throughput" | "latency" => priority = Some(val.parse().unwrap()),
                    _ => {
                        return Err(ArgParseError::new_str(
                            "Invalid -p value: must be one of price|throughput|latency",
                        ));
                    }
                }
                i += 1;
            }
            "-q" => {
                quiet = Some(true);
                i += 1;
            }
            "-r" => {
                i += 1;
                let r_cfg = match args[i].as_str() {
                    "off" => ReasoningConfig {
                        enabled: false,
                        ..Default::default()
                    },
                    "low" => ReasoningConfig {
                        enabled: true,
                        effort: Some(ReasoningEffort::Low),
                        ..Default::default()
                    },
                    "medium" | "med" => ReasoningConfig {
                        enabled: true,
                        effort: Some(ReasoningEffort::Medium),
                        ..Default::default()
                    },
                    "high" => ReasoningConfig {
                        enabled: true,
                        effort: Some(ReasoningEffort::High),
                        ..Default::default()
                    },
                    n_str => match n_str.parse::<u32>() {
                        Ok(n) => ReasoningConfig {
                            enabled: true,
                            tokens: Some(n),
                            ..Default::default()
                        },
                        Err(_) => {
                            return Err(ArgParseError::new_str(
                                "Invalid -r value. Must be off|low|medium|high|<num-tokens>",
                            ));
                        }
                    },
                };
                reasoning = Some(r_cfg);
                i += 1;
            }
            "-rr" => {
                show_reasoning = Some(true);
                i += 1;
            }
            "-pr" => {
                i += 1;
                if i >= args.len() {
                    return Err(ArgParseError::new_str("Missing value for -pr"));
                }
                provider = Some(utils::slug(args[i].as_ref()));
                i += 1;
            }
            "-c" => {
                continue_conversation = true;
                i += 1;
            }
            "-nc" => {
                merge_config = false;
                i += 1;
            }
            s if s.starts_with('-') => {
                return Err(ArgParseError::new(format!("Unknown flag: {s}")));
            }
            _ => {
                // First positional marks the start of the prompt; join the rest verbatim
                prompt_parts.extend_from_slice(&args[i..]);
                break;
            }
        }
    }

    let mut prompt = "".to_string();
    if !prompt_parts.is_empty() {
        prompt = prompt_parts.join(" ");
    };

    let is_pipe_input = unsafe { libc::isatty(libc::STDIN_FILENO) == 0 };
    if is_pipe_input {
        let mut buffer = String::new();
        io::stdin().read_to_string(&mut buffer).unwrap();
        prompt.push_str("\n\n");
        prompt.push_str(&buffer);
    }

    if prompt.is_empty() {
        return Err(ArgParseError::new_str("Missing prompt."));
    };
    let prompt_opts = ort::PromptOpts {
        prompt: Some(prompt),
        model,
        provider,
        system,
        priority,
        reasoning,
        show_reasoning,
        quiet,
        merge_config,
    };
    if !continue_conversation {
        Ok(Cmd::Prompt(prompt_opts))
    } else {
        Ok(Cmd::ContinueConversation(prompt_opts))
    }
}

pub fn run(
    api_key: &str,
    cancel_token: CancelToken,
    settings: config::Settings,
    opts: ort::PromptOpts,
    messages: Vec<ort::Message>,
) -> anyhow::Result<()> {
    let show_reasoning = opts.show_reasoning.unwrap();
    let is_quiet = opts.quiet.unwrap_or_default();
    //let model_name = opts.common.model.clone().unwrap();

    // Start network connection before almost anything else, this takes time
<<<<<<< HEAD
    let rx_main = ort::prompt(api_key, settings.dns, opts.clone(), messages.clone())?;
=======
    let rx_main = ort::prompt(
        api_key,
        cancel_token,
        settings.verify_certs,
        settings.dns,
        opts.clone(),
        messages.clone(),
    )?;
>>>>>>> e340f19f
    std::thread::yield_now();

    let (tx_stdout, rx_stdout) = mpsc::channel();
    //let (tx_file, rx_file) = mpsc::channel();
    let (tx_last, rx_last) = mpsc::channel();
    let jh_broadcast = multi_channel::broadcast(rx_main, vec![tx_stdout, tx_last]);
    let mut handles = vec![jh_broadcast];

    //let cache_dir = config::cache_dir()?;
    //let path = cache_dir.join(format!("{}.txt", utils::slug(&model_name)));
    //let path_display = path.display().to_string();

    let is_pipe_output = unsafe { libc::isatty(libc::STDOUT_FILENO) == 0 };
    let jh_stdout = thread::spawn(move || -> anyhow::Result<()> {
        let stdout = std::io::stdout();
        let handle = stdout.lock();
        let mut stdout_writer: Box<dyn writer::Writer> = if is_pipe_output {
            Box::new(writer::FileWriter {
                writer: Box::new(handle),
                show_reasoning,
            })
        } else {
            Box::new(writer::ConsoleWriter {
                writer: Box::new(handle),
                show_reasoning,
            })
        };
        let stats = stdout_writer.run(rx_stdout)?;
        let handle = stdout_writer.inner();
        let _ = writeln!(handle);
        if !is_quiet {
            //if settings.save_to_file {
            //    let _ = write!(handle, "\nStats: {stats}. Saved to {path_display}\n");
            //} else {
            let _ = write!(handle, "\nStats: {stats}\n");
            //}
        }

        Ok(())
    });
    handles.push(jh_stdout);

    if settings.save_to_file {
        /*
        let jh_file = thread::spawn(move || -> anyhow::Result<()> {
            let f = File::create(&path)?;
            let mut file_writer = writer::FileWriter {
                writer: Box::new(f),
                show_reasoning,
            };
            let stats = file_writer.run(rx_file)?;
            let f = file_writer.inner();
            let _ = writeln!(f);
            if !is_quiet {
                let _ = write!(f, "\nStats: {stats}\n");
            }
            Ok(())
        });
        handles.push(jh_file);
        */

        let jh_last = thread::spawn(move || -> anyhow::Result<()> {
            let mut last_writer = writer::LastWriter::new(opts, messages)?;
            last_writer.run(rx_last)?;
            Ok(())
        });
        handles.push(jh_last);
    }

    for h in handles {
        if let Err(err) = h.join().unwrap() {
            eprintln!("\nThread error: {err}");
            // The errors are all the same so only print the first
            break;
        }
    }

    Ok(())
}<|MERGE_RESOLUTION|>--- conflicted
+++ resolved
@@ -196,18 +196,13 @@
     //let model_name = opts.common.model.clone().unwrap();
 
     // Start network connection before almost anything else, this takes time
-<<<<<<< HEAD
-    let rx_main = ort::prompt(api_key, settings.dns, opts.clone(), messages.clone())?;
-=======
     let rx_main = ort::prompt(
         api_key,
         cancel_token,
-        settings.verify_certs,
         settings.dns,
         opts.clone(),
         messages.clone(),
     )?;
->>>>>>> e340f19f
     std::thread::yield_now();
 
     let (tx_stdout, rx_stdout) = mpsc::channel();
